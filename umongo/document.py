--- conflicted
+++ resolved
@@ -211,11 +211,7 @@
         """
         Update the document with the given data.
         """
-<<<<<<< HEAD
-        return self._data.update(data)
-=======
-        self._data.update(data, schema=schema)
->>>>>>> b83191d9
+        self._data.update(data)
 
     def dump(self):
         """
